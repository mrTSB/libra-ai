# libra-ai

<<<<<<< HEAD
hacking
tanvir dont push the .env
=======
AI agent system with Convex database for storing and managing agent runs.

## 🎯 Overview

Libra AI is a multi-agent system that stores and manages agent run data using Convex as the backend database. The system supports 6 agents (numbered 1-6) and provides a robust Python interface for interacting with agent runs.

## 🚀 Quick Start

1. **Install dependencies**:
   ```bash
   npm install
   pip install -r requirements.txt
   ```

2. **Set up Convex**:
   ```bash
   npx convex dev
   ```

3. **Configure environment**:
   ```bash
   cp env.example .env
   # Update CONVEX_URL in .env with your deployment URL
   ```

4. **Test the setup**:
   ```bash
   python example_usage.py
   ```

## 📁 Project Structure

```
libra-ai/
├── convex/                 # Convex backend functions
│   ├── schema.ts          # Database schema
│   └── agentRuns.ts       # Agent runs functions
├── convex_client.py       # Python client for Convex
├── example_usage.py       # Usage examples
├── requirements.txt       # Python dependencies
├── package.json          # Node.js dependencies
├── SETUP.md              # Detailed setup guide
└── README.md             # This file
```

## 🔧 Features

- **Multi-agent support**: Store runs for 6 different agents
- **JSON data storage**: Flexible storage for any run data structure
- **Python integration**: Easy-to-use Python client
- **Real-time sync**: Convex provides real-time updates
- **Type safety**: TypeScript backend with proper validation

## 📖 Documentation

- [Complete Setup Guide](SETUP.md) - Detailed setup instructions
- [Convex Documentation](https://docs.convex.dev/) - Official Convex docs

## 🤝 Usage Example

```python
from convex_client import ConvexAgentClient

def main():
    client = ConvexAgentClient()
    
    # Add a run to agent 1
    run_data = {
        "task": "Data analysis",
        "status": "completed",
        "timestamp": "2025-01-30T10:30:00Z"
    }
    client.add_run_to_agent(1, run_data)
    
    # Get all runs for agent 1
    runs = client.get_runs_by_agent(1)
    print(f"Agent 1 has {len(runs)} runs")

main()
```

## 🛠️ Development

For detailed development setup and troubleshooting, see [SETUP.md](SETUP.md).

## 📄 License

MIT License
>>>>>>> b73bc061
<|MERGE_RESOLUTION|>--- conflicted
+++ resolved
@@ -1,9 +1,7 @@
 # libra-ai
 
-<<<<<<< HEAD
 hacking
 tanvir dont push the .env
-=======
 AI agent system with Convex database for storing and managing agent runs.
 
 ## 🎯 Overview
@@ -91,5 +89,4 @@
 
 ## 📄 License
 
-MIT License
->>>>>>> b73bc061
+MIT License