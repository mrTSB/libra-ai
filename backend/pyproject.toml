--- conflicted
+++ resolved
@@ -5,7 +5,6 @@
 readme = "README.md"
 requires-python = ">=3.11"
 dependencies = [
-<<<<<<< HEAD
     "convex>=0.4.0",
     "asyncio",
     "python-dotenv>=1.0.0",
@@ -18,8 +17,6 @@
     "fastapi>=0.104.0",
     "uvicorn>=0.24.0",
     "python-multipart>=0.0.6",
-    "requests>=2.31.0"
-=======
+    "requests>=2.31.0",
     "browser-use>=0.6.1",
->>>>>>> 0d8a8094
 ]