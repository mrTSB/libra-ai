from typing import Any, Dict, List, Optional
import logging
import dotenv
import os
from ai_sdk import openai, anthropic, generate_text, stream_text
from convex import ConvexClient

from tools import web_search, add, get_time, rag_search

logger = logging.getLogger(__name__)
dotenv.load_dotenv()


_convex_client: Optional[ConvexClient] = None


def _get_convex_client() -> ConvexClient:
    global _convex_client
    if _convex_client is not None:
        return _convex_client
    convex_url = os.getenv("CONVEX_URL")
    if not convex_url:
        raise RuntimeError("CONVEX_URL is not set in environment")
    _convex_client = ConvexClient(convex_url)
    return _convex_client


def chat_request(
    prompt: str,
    use_web_search: bool = False,
    model_name: str = "claude-sonnet-4-20250514",
    temperature: float = 0.0,
    stream: bool = False,
    chat_id: Optional[str] = None,
    title: Optional[str] = None,
):
    """
    Run a chat request using python-ai-sdk with optional tools and Convex chat persistence.

    - Always exposes simple tools: add, get_time
    - Conditionally exposes web_search (Exa) when use_web_search is True
    - If stream is True, returns a tuple (async_generator, chat_id)
    - If stream is False, returns a dict with text/tool_calls/tool_results/chat_id/messages
    """
    # Select provider based on model name
    if model_name.startswith("claude") or model_name.startswith("anthropic"):
        model = anthropic(
            model_name, temperature=temperature, api_key=os.getenv("ANTHROPIC_API_KEY")
        )
    else:
        model = openai(
            model_name, temperature=temperature, api_key=os.getenv("OPENAI_API_KEY")
        )

    tools: List[Any] = [add, get_time, rag_search]
    if use_web_search:
        tools.append(web_search)

    logger.info(
        "chat_request: calling model with %d tools, use_web_search=%s, stream=%s",
        len(tools),
        use_web_search,
        stream,
    )

    # Ensure chat exists and fetch history
    convex_client = _get_convex_client()
    generated_title: Optional[str] = None
    if not chat_id:
        # Generate a concise title from the user's prompt using the model
        try:
            title_prompt = (
                "Create a concise, 3-7 word title summarizing the user's question. "
                "No quotes. No ending punctuation. Title case.\n\n"
                f"User: {prompt}"
            )
            title_res = generate_text(
                model=model,
                prompt=title_prompt,
                tools=[],
            )
            candidate = (title_res.text or "").strip()
            # Basic cleanup
            candidate = candidate.strip('"\'').strip()
            if candidate.endswith(('.', '!', '?')):
                candidate = candidate[:-1].strip()
            # Fallback if model returned empty
            generated_title = candidate or (prompt[:60].strip() + ("…" if len(prompt) > 60 else ""))
        except Exception:
            logger.exception("chat_request: failed to generate title, using fallback")
            generated_title = prompt[:60].strip() + ("…" if len(prompt) > 60 else "")

        chat_id = convex_client.mutation("chats:createChat", {"title": generated_title})
    try:
        history: List[Dict[str, Any]] = convex_client.query(
            "chats:getMessages", {"chatId": chat_id, "limit": 1000}
        )
    except Exception:
        logger.exception("chat_request: failed to fetch history")
        history = []

    print("CONVERSATION HISTORY: ", history)
    # Persist current user message immediately
    try:
        convex_client.mutation(
            "chats:addMessage",
            {"chatId": chat_id, "role": "user", "content": prompt},
        )
    except Exception:
        logger.exception("chat_request: failed to persist user message")

    # Build a lightweight conversation context
    def _format_history(msgs: List[Dict[str, Any]]) -> str:
        lines: List[str] = []
        for m in msgs[-30:]:  # take last 30
            role = m.get("role", "user")
            content = m.get("content", "")
            lines.append(f"{role.capitalize()}: {content}")
        return "\n".join(lines)

    conversation_context = _format_history(history)

    full_prompt = (
        (
            f"Conversation so far:\n{conversation_context}\n\n"
            if conversation_context
            else ""
        )
        + "IMPORTANT: Wrap every citation in <cite>{JSON}</cite> with compact JSON.\n"
        + "Use these strict formats so the frontend can parse reliably.\n\n"
        + 'Email citation JSON: {"type":"email","id":"<convex_id>","subject":"<subject>","date":"<ISO or raw>","sender":"<email>","quote":"<relevant excerpt>"}\n'
        + 'Web citation JSON: {"type":"web","title":"<title>","url":"<https_url>","quote":"<relevant excerpt>"}\n\n'
        + "RAG (internal emails): Call rag_search, distill to 3–6 word phrase, get exactly 3 docs. "
        + "Respond with: one short paragraph summarizing the answer using the 3 docs, with inline <cite>…</cite> where appropriate; "
        + "then exactly three bullets, each ending with a <cite>{email JSON}</cite>. Do not add extra fields.\n\n"
        + "Web search: Use at most 3 sources. Provide a structured summary paragraph with inline <cite>{web JSON}</cite> and then up to three bullets, each ending with <cite>{web JSON}</cite>.\n\n"
        + "If both tools are used, keep the same <cite> JSON formats and clearly separate insights.\n\n"
        + f"User: {prompt}"
    )

    if stream:

        async def generator():
            assistant_text_parts: List[str] = []
            try:
                stream_res = stream_text(
                    model=model,
                    prompt=full_prompt,
                    tools=tools,
                )
                async for chunk in stream_res.text_stream:
                    assistant_text_parts.append(chunk)
                    yield chunk
            except Exception as exc:
                logger.exception("chat_request: error during streaming")
                yield f"[stream_error] {exc}"
            finally:
                # Persist assistant message at the end
                try:
                    final_text = "".join(assistant_text_parts)
                    convex_client.mutation(
                        "chats:addMessage",
                        {"chatId": chat_id, "role": "assistant", "content": final_text},
                    )
                except Exception:
<<<<<<< HEAD
                    logger.exception(
                        "chat_request: failed to persist assistant message (stream)"
                    )

        return generator(), chat_id
=======
                    logger.exception("chat_request: failed to persist assistant message (stream)")
        return generator(), chat_id, generated_title
>>>>>>> f4d01a44

    res = generate_text(
        model=model,
        prompt=full_prompt,
        tools=tools,
    )

    logger.info(
        "chat_request: model response - text length=%d, tool_calls=%s",
        len(res.text) if res.text else 0,
        len(res.tool_calls) if res.tool_calls else 0,
    )

    # Persist assistant message
    try:
        convex_client.mutation(
            "chats:addMessage",
            {
                "chatId": chat_id,
                "role": "assistant",
                "content": getattr(res, "text", "") or "",
            },
        )
    except Exception:
        logger.exception("chat_request: failed to persist assistant message")

    # Return updated history
    try:
        messages = convex_client.query(
            "chats:getMessages", {"chatId": chat_id, "limit": 1000}
        )
    except Exception:
        logger.exception("chat_request: failed to refetch messages")
        messages = history

    # Shape to minimal history format
<<<<<<< HEAD
    history_min = [
        {"role": m.get("role", "user"), "content": m.get("content", "")}
        for m in messages
    ]

    return {"chat_id": chat_id, "messages": history_min}
=======
    history_min = [{"role": m.get("role", "user"), "content": m.get("content", "")} for m in messages]

    # For non-streaming, also include title
    # If chat existed already, fetch its title
    title_to_return = generated_title
    if not title_to_return:
        try:
            chat_obj = convex_client.query("chats:getChat", {"chatId": chat_id})
            if isinstance(chat_obj, dict):
                title_to_return = chat_obj.get("title")
        except Exception:
            logger.exception("chat_request: failed to fetch chat title")
            title_to_return = None

    return {"chat_id": chat_id, "title": title_to_return, "messages": history_min}



def get_chats_request(limit: int | None = None) -> Dict[str, Any]:
    """
    Fetch a list of chats from Convex ordered by most recent first.

    Returns a dict with `chats`: [{"id", "title", "createdAt", "updatedAt"}]
    """
    convex_client = _get_convex_client()
    try:
        chats: List[Dict[str, Any]] = convex_client.query(
            "chats:listChats", {"limit": limit} if limit is not None else {}
        )
    except Exception:
        logger.exception("get_chats_request: failed to fetch chats")
        chats = []

    normalized = [
        {
            "id": c.get("_id"),
            "title": c.get("title", ""),
        }
        for c in chats
    ]

    return {"chats": normalized}
>>>>>>> f4d01a44
<|MERGE_RESOLUTION|>--- conflicted
+++ resolved
@@ -81,11 +81,13 @@
             )
             candidate = (title_res.text or "").strip()
             # Basic cleanup
-            candidate = candidate.strip('"\'').strip()
-            if candidate.endswith(('.', '!', '?')):
+            candidate = candidate.strip("\"'").strip()
+            if candidate.endswith((".", "!", "?")):
                 candidate = candidate[:-1].strip()
             # Fallback if model returned empty
-            generated_title = candidate or (prompt[:60].strip() + ("…" if len(prompt) > 60 else ""))
+            generated_title = candidate or (
+                prompt[:60].strip() + ("…" if len(prompt) > 60 else "")
+            )
         except Exception:
             logger.exception("chat_request: failed to generate title, using fallback")
             generated_title = prompt[:60].strip() + ("…" if len(prompt) > 60 else "")
@@ -163,16 +165,11 @@
                         {"chatId": chat_id, "role": "assistant", "content": final_text},
                     )
                 except Exception:
-<<<<<<< HEAD
                     logger.exception(
                         "chat_request: failed to persist assistant message (stream)"
                     )
 
-        return generator(), chat_id
-=======
-                    logger.exception("chat_request: failed to persist assistant message (stream)")
         return generator(), chat_id, generated_title
->>>>>>> f4d01a44
 
     res = generate_text(
         model=model,
@@ -209,15 +206,10 @@
         messages = history
 
     # Shape to minimal history format
-<<<<<<< HEAD
     history_min = [
         {"role": m.get("role", "user"), "content": m.get("content", "")}
         for m in messages
     ]
-
-    return {"chat_id": chat_id, "messages": history_min}
-=======
-    history_min = [{"role": m.get("role", "user"), "content": m.get("content", "")} for m in messages]
 
     # For non-streaming, also include title
     # If chat existed already, fetch its title
@@ -234,7 +226,6 @@
     return {"chat_id": chat_id, "title": title_to_return, "messages": history_min}
 
 
-
 def get_chats_request(limit: int | None = None) -> Dict[str, Any]:
     """
     Fetch a list of chats from Convex ordered by most recent first.
@@ -258,5 +249,4 @@
         for c in chats
     ]
 
-    return {"chats": normalized}
->>>>>>> f4d01a44
+    return {"chats": normalized}