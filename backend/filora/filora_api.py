--- conflicted
+++ resolved
@@ -213,7 +213,6 @@
             agent = Agent(task=task_description)
 
             # Execute the task using Browser Use AI agent
-<<<<<<< HEAD
             result = await agent.run()
             
             # Capture screenshots from Browser Use agent
@@ -224,38 +223,6 @@
             except Exception as e:
                 logger.warning(f"Could not capture screenshots: {e}")
             
-=======
-            step_screenshots: List[str] = []
-
-            async def on_step_start(agent_obj):
-                try:
-                    sc = await self._safe_take_screenshot(agent_obj)
-                    if sc:
-                        step_screenshots.append(sc)
-                except Exception as e:
-                    logger.warning(f"on_step_start screenshot failed: {e}")
-
-            async def on_step_end(agent_obj):
-                try:
-                    sc = await self._safe_take_screenshot(agent_obj)
-                    if sc:
-                        step_screenshots.append(sc)
-                except Exception as e:
-                    logger.warning(f"on_step_end screenshot failed: {e}")
-
-            result = await agent.run(
-                on_step_start=on_step_start, on_step_end=on_step_end
-            )
-
-            # Ensure we have at least a final screenshot even if hooks didn't capture any
-            try:
-                sc_final = await self._safe_take_screenshot(agent)
-                if sc_final:
-                    step_screenshots.append(sc_final)
-            except Exception as e:
-                logger.warning(f"final screenshot failed: {e}")
-
->>>>>>> 505d2d5e
             # Update task status
             execution_time = time.time() - start_time
             task_info["status"] = TaskStatus.COMPLETED
@@ -279,11 +246,7 @@
             return {
                 "task_id": task_id,
                 "result": self._format_browser_use_result(result, request),
-<<<<<<< HEAD
                 "screenshots": screenshots,
-=======
-                "screenshots": step_screenshots,
->>>>>>> 505d2d5e
                 "execution_time": execution_time,
                 "locations": self._extract_locations_from_result(result, request),
             }
